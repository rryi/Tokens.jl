# TinyToken type and associated methods

"maximal count of code units directly encoded in a TinyToken"
const MAX_TINY_SIZE = 7

"bitmask to check if any inline code unit is not ascii"
const NOTASCII_BITS :: UInt64 = 0x10000000100000001000000010000000100000001000000010000000

"bitmask to restrict to all code units"
const CODEUNIT_BITS :: UInt64 = (UInt64(1)<<56)-1

"bitmask to test for tiny. Bit set -> (offset,size) pair stored"
const NOTTINY_BIT :: UInt64 = (UInt64(1)<<63)

"""
Flyweight string with an associated token category.

This string data type directly stores very short strings with a length
of up to 7 code units. It supports the AbstractString API and can be
used as a memory efficient substitute for String instances, avoiding
any pointer overhead.

Combined with a code unit buffer, it can hold strings of a length below
2**24. The flyweight value encodes an offset and a length, in this case.

TinyToken can be used directly in application code if its length limit
fits the use case. More common is a combination with an additional code unit
buffer. The TinyToken bits pattern is interpreted differently, in this
case, as an offset (32bit) and a length (27bit).

See [`Token`](@ref) and [`MutableToken`](@ref) for an implementation.

# direct use (without buffer)

Strings with up to 7 Utf8 code units can be stored in one TinyToken
instance, without an additional buffer. Size limit is checked unless you
annotate the call with @inbounds. Use one of the constructors

```
TinyToken(category::Int,s::AbstractString)
TinyToken(category::Int,offset::UInt64, n_codeunits::UInt64, s::AbstractString)
```



# use with buffer



# warning on @inbounds usage

Methods that have a TinyToken parameter, need access to its code units,
but have no associated code unit buffer as a parameter, will check if
code units are stored as part of the supplied token. If not, they will
 throw a BoundsError.

This check is annotated with @boundscheck, so it is probably skipped
if the method is called in an @inbounds block.

Code annotated with @inbounds assures not only that all used indices are in
bounds. It additionally assures that all code units are directly stored
in the TinyToken instance for all method calls with a TinyToken parameter
which is not accompanied by a code unit buffer parameter.

# implementation details

Memory layout is 8 bytes, RAM representation as an UInt64 in host format
(this can have consequences for serializing, if data is exchanged
between systems of differing endianness).

If the most significant bit is clear, we have a really tiny string of
up to 7 code units, directly encoded in the TinyToken value in its
bytes 6 down to 0. If size is less than 7, cu[7] .. cu[size+1] must be 0.

The memory layout is similar to the julia memory layout for the Char type,
with the difference that the code unit count is explicitly stored in one byte,
together with category and the "tiny flag".

Order is chosen in a way that a lexikographically correct string compare
for TinyToken-s can be done with one single UInt64 compare operation.

Memory layout:

```
bit 63 63 62 60 59 58 57 56 byte6 byte5 byte4 byte3 byte2 byte1 byte0
    =0 =========== ========
    |  |           |        |     |     |     |     |     |     |
    |  |           |        cu[1] cu[2] cu[3] cu[4] cu[5] cu[6] cu[7]
    |  |           size: 0..7
    |  category: 0..15
    |
    =0: really tiny, 0..7 code units stored directly in byte 6..1
```

If the most significant bit is set, we have a usually larger string of
up to 2^27-1 code units, encoded elsewere in an external code unit buffer.
The TinyToken value stores offset and size information in byte 0..6.

Treatment of the external code unit buffer needs some attention: it is NOT
part of the TinyToken type. Instead, methods operating on TinyToken-s code
units need some buffer supply by its context, usually via an additional
parameter or a closure. Having no buffer information will throw an exception.

Memory layout:

```
bit 63 63 62 60 59 58 57 56 byte6 byte5 byte4 byte3 byte2 byte1 byte0
    =1 =========== ======== ================= =======================
    |  |           |        |                 |
    |  |           |        |                 offset: 0..2^32-1
    |  |           |        size>>3: bits 3..26 of size
    |  |           size&7: lowest 3 bits
    |  category: 0..15
    |
    =1: code units cu[1]..cu[size] stored in buffer[1+offset] .. buffer[1+offset+size]
```


"""
struct TinyToken <: AbstractToken
    bits::UInt64
    """
    UNSAFE !! lowlevel constructor referencing some external buffer.

<<<<<<< HEAD
    This constructor is used internally and should not be called from
    application code - NO CHECKS AT ALL are performed, the resulting
    TinyToken might be invalid.
=======
    buffer is needed to test if parameters are in bounds - no code
    units are copied. 
>>>>>>> 34632c6e

    Has explicit UInt parameters to reduce chances that someone uses it
    unintentionally.

    In application code, use TinyToken(category,offset,size,s<:AbstractString).
    """
<<<<<<< HEAD
    function TinyToken(category::UInt64, offset::UInt64, size::UInt64)
        new (NOTTINY_BIT | category<<59) | (size&7)<<56 | (size>>3)<<32 | offset)
    end


    """
    UNSAFE !! internal lowlevel constructor.

    This constructor is used internally and should not be called from
    application code - NO CHECKS AT ALL are performed, the resulting
    TinyToken might be invalid.

    Has UInt64 parameter to reduce chances that someone uses it
    unintentionally.

    In application code, use TinyToken(category,offset,size,s<:AbstractString).
    """
    function TinyToken(tinytokenbits::UInt64)
        new (tinytokenbits)
    end

    """
    constructor for "tiny" string token
    """
    function TinyToken(cat::Unsigned, s::Union{AbstractToken,String,SubString{String})
        @boundscheck checkcategory(cat)
        @inbounds TinyToken(UInt64(cat),UInt64(0),UInt64(ncodeunits(s),s)
=======
    function TinyToken(cat::UInt8, offset::UInt32, size::UInt64, buffer:String)
        @boundscheck checkcategory(cat)
        bsize = ncodeunits(buffer)
        @boundscheck check_ofs_size(offset, size,bsize)
        @boundscheck checksize(size,1<<27-1)
        new (NOTTINY_BIT | UInt64(cat)<<59) | (size&7)<<56 | (size>>3)<<32 | offset)
>>>>>>> 34632c6e
    end


    """
    constructor for "tiny" string token
    """
<<<<<<< HEAD
    function TinyToken(cat::Unsigned, s::AbstractString)
=======
    function TinyToken(cat::Unsigned, s::String)
>>>>>>> 34632c6e
        @boundscheck checkcategory(cat)
        size = ncodeunits(s)
        @boundscheck checksize(size,7)
        new (NOTTINY_BIT | cat<<59) | (size&7)<<56 | (size>>3)<<32 | offset)
    end


    function TinyToken(cat::UInt8, s::String, offset::UInt64, size::Int)
        @boundscheck checkcategory(cat)
        msb = UInt64(cat)<<59 # most significant byte
        if first >= last
            return new(UInt64(cat)<<59) # empty string
        end
        @boundscheck checkbounds(s,first,last)
        size = last-first
        @boundscheck size < 8 || throw BoundsError("Size too large for TinyToken string constructor",size)
        new(bits)
    end


    function TinyToken(c::Char)
        bits ::UInt64 =
          (Base.codelen(c)) << 56) |
          ( <<59 |
          Int64(reinterpret(UInt32, c)) << 24
       new(bits)
   end

    "override default constructor to convert anything to a string token"
    TinyToken (value::Any) = TinyToken (U_STRING,string(value))
    function TinyToken(::AsLatin{true},s::AbstractString)
    end
    function TinyToken(t::AbstractToken)
    end
end

"""
    t?"shorttext"

returns a TinyToken containing "anytext" with
category ?. ? is a hex character, interpreted as an UInt8

Restriction: argument literal must resolve to a
character sequence of at most 7 code units
"""
macro t0_str(s) = TinyToken(0x0,s)
macro t1_str(s) = TinyToken(0x1,s)
macro t2_str(s) = TinyToken(0x2,s)
macro t3_str(s) = TinyToken(0x3,s)
macro t4_str(s) = TinyToken(0x4,s)
macro t5_str(s) = TinyToken(0x5,s)
macro t6_str(s) = TinyToken(0x6,s)
macro t7_str(s) = TinyToken(0x7,s)
macro t8_str(s) = TinyToken(0x8,s)
macro t9_str(s) = TinyToken(0x9,s)
macro ta_str(s) = TinyToken(0xa,s)
macro tb_str(s) = TinyToken(0xb,s)
macro tc_str(s) = TinyToken(0xc,s)
macro td_str(s) = TinyToken(0xd,s)
macro te_str(s) = TinyToken(0xe,s)
macro tf_str(s) = TinyToken(0xf,s)



function offset(t::TinyToken)
    mask = ((reinterpret(Int64,t.bits)>>63) & (UInt64(1)<<32 -1) # 0 for direct CU, 0xffffffff else
    convert(UInt32,t.bits & mask)
end

function Base.ncodeunits(t::TinyToken)
    # tricky code without jumps:
    # 3 lowest bits of the size are always stored at bit position 56..58.
    # if NONASCII_BIT is set, we have additional 24 bits for size at bits 32..55
    # We build a mask for bits 32..55 all 1 (bit 63 set, data in buffer)
    # or 0 (bit 63 clear, all data in token, size is 0..7)
    # by arithmetic shift of bit 63. ANDing with t.bits and shift by 29 gives
    # the high bits 3..26 of the size.
    masksize = (reinterpret(Int64,t.bits)>>31) & ((2^24-1)<<32) ## length bitfield mask
    ((t.bits &masksize)>>>29) | ((t.bits >>>56) & 7)
end


function Base.cmp(a::TinyToken, b::TinyToken)
    @boundscheck checktiny(a); checktiny(b)
    # both tiny: compare all code units in one step
    (a.bits& 2^56-1) < (b.bits& (2^56-1)) && return -1
    (a.bits& 2^56-1) > (b.bits& (2^56-1)) && return 1
    0
end



category(t::TinyToken) = UInt8((t.bits>>59)&15)




"throw an error if token references some buffer"
function checktiny(t::TinyToken)
    @boundscheck t.bits&NOTTINY_BIT >=0 || throw(ErrorException("TinyToken references unknown buffer: &t"))
end

"throw an error if token category is out of bounds"
function checkcategory(cat::Unsigned)
    @boundscheck cat <= 15 || throw(ErrorException("Token category too large (max 15): &cat"))
    nothing
end

"throw an error if token offset is out of bounds"
function checkoffset(ofs::Unsigned)
    @boundscheck ofs <= typemax(UInt32) || throw(ErrorException("token offset too large: &ofs"))
    nothing
end

"throw an error if token offset is out of bounds"
function check_ofs_size(offset:: Unsigned, size:: Unsigned, limit::Unsigned)
    @boundscheck offset <= limit || throw BoundsError(offset,limit)
    @boundscheck offset+size <= bsize || throw BoundsError(offset+size,limit)
    nothing
end


"throw an error if token references some buffer"
function checksize(size::Unsigned, maxsize=7))
    @boundscheck size <= maxsize || throw(ErrorException("too many code units: &size"))
end


function subtoken(t::T<:AbstractToken, first::Int, last::Int) = T(t,first,last)
    #@boundscheck checktiny(t)
    Int64 ret = t.bits

    TinyToken ret = t
    n = ncodeunits(t)
    if (last<n)

    end

end


Base.show(io::IO, t::TinyToken)
    print(io,'^',category(t))
    if t.bits>=0
        Base.print_quoted(io, t)
    else
        print(io,"$[ofs=",offset(t),",n=",ncodeunits(t),']')
    end
end



function Base.isascii(t::TinyToken)
    @boundscheck checktiny(t)
    t.bits & nonasciibits == 0
end

@propagate_inbounds function Base.codeunit(t::TinyToken, i::Integer)
    @boundscheck 0 < i <= ncodeunits(t) || boundserr(t,i)

end



#=
function TinyToken(s::String, category::UInt8=0)
    sz = sizeof(s)
    # try to encode in 7 bytes. tinytoken
    if sz < sizeof(::TinyToken)
        str :: Int64 = 0
        utf8Flag :: UInt8 = 0
        i = 0
        while ++i <= sz
            c = codeunit(s,i)
            (str *= 8) += c
            if c>127
            end

        end
        p :: Ptr{UInt8} = pointer(s)
        (str *= 8) += codeunit(s,i)

        str = (T(s |> pointer |> Ptr{TinyToken} |> Base.unsafe_load |> ntoh)
    end
    # check for UTF8 encoded ISO-8859-1 string: sizeof(s)>=8 could be valid in this case
    throw(ErrorException("supplied string size $sz exceeds size limit for TinyToken - use Token, instead"))

    bits_to_wipe = 8(sizeof(T) - sz)
    content = (T(s |> pointer |> Ptr{TinyToken} |> Base.unsafe_load |> ntoh) >> bits_to_wipe) << bits_to_wipe
    TinyToken{T}(content | T(sz))
end

String(s::TinyToken) = String(reinterpret(UInt8, [s.size_content|>ntoh])[1:sizeof(s)])

Base.lastindex(s::TinyToken) = Int(s.size_content & 0xf)
Base.iterate(s::TinyToken, i::Integer) = iterate(String(s), i)
Base.iterate(s::TinyToken) = iterate(String(s))
Base.sizeof(s::TinyToken) = Int(s.size_content & 0xf)
Base.print(s::TinyToken) = print(String(s))
Base.display(s::TinyToken) = display(String(s))
Base.convert(::TinyToken{T}, s::String) where T = TinyToken{T}(s)
Base.convert(::String, ss::TinyToken) = String(a) #reduce(*, ss)
Base.firstindex(::TinyToken) = 1
Base.ncodeunits(s::TinyToken) = ncodeunits(String(s))
Base.codeunit(s::TinyToken, i) = codeunits(String(s), i)
Base.isvalid(s::TinyToken, i::Integer) = isvalid(String(s), i)

Base.getindex(s::TinyToken{T}, i::Integer) where T = begin
    print(i)
    Char((s.size_content << 8(i-1)) >> 8(sizeof(T)-1))
end
Base.collect(s::TinyToken) = getindex.(s, 1:lastindex(s))

==(s::TinyToken, b::String) = begin
    String(s)  == b
end
=#

end # module<|MERGE_RESOLUTION|>--- conflicted
+++ resolved
@@ -122,21 +122,15 @@
     """
     UNSAFE !! lowlevel constructor referencing some external buffer.
 
-<<<<<<< HEAD
     This constructor is used internally and should not be called from
     application code - NO CHECKS AT ALL are performed, the resulting
     TinyToken might be invalid.
-=======
-    buffer is needed to test if parameters are in bounds - no code
-    units are copied. 
->>>>>>> 34632c6e
 
     Has explicit UInt parameters to reduce chances that someone uses it
     unintentionally.
 
     In application code, use TinyToken(category,offset,size,s<:AbstractString).
     """
-<<<<<<< HEAD
     function TinyToken(category::UInt64, offset::UInt64, size::UInt64)
         new (NOTTINY_BIT | category<<59) | (size&7)<<56 | (size>>3)<<32 | offset)
     end
@@ -164,25 +158,13 @@
     function TinyToken(cat::Unsigned, s::Union{AbstractToken,String,SubString{String})
         @boundscheck checkcategory(cat)
         @inbounds TinyToken(UInt64(cat),UInt64(0),UInt64(ncodeunits(s),s)
-=======
-    function TinyToken(cat::UInt8, offset::UInt32, size::UInt64, buffer:String)
-        @boundscheck checkcategory(cat)
-        bsize = ncodeunits(buffer)
-        @boundscheck check_ofs_size(offset, size,bsize)
-        @boundscheck checksize(size,1<<27-1)
-        new (NOTTINY_BIT | UInt64(cat)<<59) | (size&7)<<56 | (size>>3)<<32 | offset)
->>>>>>> 34632c6e
     end
 
 
     """
     constructor for "tiny" string token
     """
-<<<<<<< HEAD
     function TinyToken(cat::Unsigned, s::AbstractString)
-=======
-    function TinyToken(cat::Unsigned, s::String)
->>>>>>> 34632c6e
         @boundscheck checkcategory(cat)
         size = ncodeunits(s)
         @boundscheck checksize(size,7)
